import { MessageSocket } from '@expo/dev-server';
import assert from 'assert';
import openBrowserAsync from 'better-opn';
import resolveFrom from 'resolve-from';

import { APISettings } from '../../api/settings';
import * as Log from '../../log';
import { FileNotifier } from '../../utils/FileNotifier';
import { env } from '../../utils/env';
<<<<<<< HEAD
import {
  BaseOpenInCustomProps,
  BaseResolveDeviceProps,
  PlatformManager,
} from '../platforms/PlatformManager';
=======
import { CommandError } from '../../utils/errors';
import { BaseResolveDeviceProps, PlatformManager } from '../platforms/PlatformManager';
>>>>>>> a11a5f47
import { AsyncNgrok } from './AsyncNgrok';
import { DevelopmentSession } from './DevelopmentSession';
import { CreateURLOptions, UrlCreator } from './UrlCreator';
import { CommandError } from '../../utils/errors';

export type ServerLike = {
  close(callback?: (err?: Error) => void): void;
};

export type DevServerInstance = {
  /** Bundler dev server instance. */
  server: ServerLike;
  /** Dev server URL location properties. */
  location: {
    url: string;
    port: number;
    protocol: 'http' | 'https';
    host?: string;
  };
  /** Additional middleware that's attached to the `server`. */
  middleware: any;
  /** Message socket for communicating with the runtime. */
  messageSocket: MessageSocket;
};

export interface BundlerStartOptions {
  /** Should the dev server use `https` protocol. */
  https?: boolean;
  /** Should start the dev servers in development mode (minify). */
  mode?: 'development' | 'production';
  /** Is dev client enabled. */
  devClient?: boolean;
  /** Should run dev servers with clean caches. */
  resetDevServer?: boolean;
  /** Which manifest type to serve. */
  forceManifestType?: 'expo-updates' | 'classic';
  /** Code signing private key path (defaults to same directory as certificate) */
  privateKeyPath?: string;

  /** Max amount of workers (threads) to use with Metro bundler, defaults to undefined for max workers. */
  maxWorkers?: number;
  /** Port to start the dev server on. */
  port?: number;

  /** Should start a headless dev server e.g. mock representation to approximate info from a server running in a different process. */
  headless?: boolean;
  /** Should instruct the bundler to create minified bundles. */
  minify?: boolean;

  // Webpack options
  /** Should modify and create PWA icons. */
  isImageEditingEnabled?: boolean;

  location: CreateURLOptions;
}

const PLATFORM_MANAGERS = {
  simulator: () =>
    require('../platforms/ios/ApplePlatformManager')
      .ApplePlatformManager as typeof import('../platforms/ios/ApplePlatformManager').ApplePlatformManager,
  emulator: () =>
    require('../platforms/android/AndroidPlatformManager')
      .AndroidPlatformManager as typeof import('../platforms/android/AndroidPlatformManager').AndroidPlatformManager,
};

const MIDDLEWARES = {
  classic: () =>
    require('./middleware/ClassicManifestMiddleware')
      .ClassicManifestMiddleware as typeof import('./middleware/ClassicManifestMiddleware').ClassicManifestMiddleware,
  'expo-updates': () =>
    require('./middleware/ExpoGoManifestHandlerMiddleware')
      .ExpoGoManifestHandlerMiddleware as typeof import('./middleware/ExpoGoManifestHandlerMiddleware').ExpoGoManifestHandlerMiddleware,
};

export abstract class BundlerDevServer {
  /** Name of the bundler. */
  abstract get name(): string;

  /** Ngrok instance for managing tunnel connections. */
  protected ngrok: AsyncNgrok | null = null;
  /** Interfaces with the Expo 'Development Session' API. */
  protected devSession: DevelopmentSession | null = null;
  /** Http server and related info. */
  protected instance: DevServerInstance | null = null;
  /** Native platform interfaces for opening projects.  */
  private platformManagers: Record<string, PlatformManager<any>> = {};
  /** Manages the creation of dev server URLs. */
  protected urlCreator?: UrlCreator | null = null;

  constructor(
    /** Project root folder. */
    public projectRoot: string,
    // TODO: Replace with custom scheme maybe...
    public isDevClient?: boolean
  ) {}

  protected setInstance(instance: DevServerInstance) {
    this.instance = instance;
  }

  /** Get the manifest middleware function. */
  protected async getManifestMiddlewareAsync(
    options: Pick<
      BundlerStartOptions,
      'minify' | 'mode' | 'forceManifestType' | 'privateKeyPath'
    > = {}
  ) {
    const manifestType = options.forceManifestType || 'classic';
    assert(manifestType in MIDDLEWARES, `Manifest middleware for type '${manifestType}' not found`);
    const Middleware = MIDDLEWARES[manifestType]();

    const urlCreator = this.getUrlCreator();
    const middleware = new Middleware(this.projectRoot, {
      constructUrl: urlCreator.constructUrl.bind(urlCreator),
      mode: options.mode,
      minify: options.minify,
      isNativeWebpack: this.name === 'webpack' && this.isTargetingNative(),
      privateKeyPath: options.privateKeyPath,
    });
    return middleware.getHandler();
  }

  /** Start the dev server using settings defined in the start command. */
  public async startAsync(options: BundlerStartOptions): Promise<DevServerInstance> {
    await this.stopAsync();

    let instance: DevServerInstance;
    if (options.headless) {
      instance = await this.startHeadlessAsync(options);
    } else {
      instance = await this.startImplementationAsync(options);
    }

    this.setInstance(instance);
    await this.postStartAsync(options);
    return instance;
  }

  protected abstract startImplementationAsync(
    options: BundlerStartOptions
  ): Promise<DevServerInstance>;

  /**
   * Creates a mock server representation that can be used to estimate URLs for a server started in another process.
   * This is used for the run commands where you can reuse the server from a previous run.
   */
  private async startHeadlessAsync(options: BundlerStartOptions): Promise<DevServerInstance> {
    if (!options.port)
      throw new CommandError('HEADLESS_SERVER', 'headless dev server requires a port option');
    this.urlCreator = this.getUrlCreator(options);

    return {
      // Create a mock server
      server: {
        close: () => {
          this.instance = null;
        },
      },
      location: {
        // The port is the main thing we want to send back.
        port: options.port,
        // localhost isn't always correct.
        host: 'localhost',
        // http is the only supported protocol on native.
        url: `http://localhost:${options.port}`,
        protocol: 'http',
      },
      middleware: {},
      messageSocket: {
        broadcast: () => {
          throw new CommandError('HEADLESS_SERVER', 'Cannot broadcast messages to headless server');
        },
      },
    };
  }

  protected async postStartAsync(options: BundlerStartOptions) {
    if (options.location.hostType === 'tunnel' && !APISettings.isOffline) {
      await this._startTunnelAsync();
    }
    await this.startDevSessionAsync();

    this.watchConfig();
  }

  protected abstract getConfigModuleIds(): string[];

  protected watchConfig() {
    const notifier = new FileNotifier(this.projectRoot, this.getConfigModuleIds());
    notifier.startObserving();
  }

  /** Create ngrok instance and start the tunnel server. Exposed for testing. */
  public async _startTunnelAsync(): Promise<AsyncNgrok | null> {
    const port = this.getInstance()?.location.port;
    if (!port) return null;
    Log.debug('[ngrok] connect to port: ' + port);
    this.ngrok = new AsyncNgrok(this.projectRoot, port);
    await this.ngrok.startAsync();
    return this.ngrok;
  }

  protected async startDevSessionAsync() {
    // This is used to make Expo Go open the project in either Expo Go, or the web browser.
    // Must come after ngrok (`startTunnelAsync`) setup.

    if (this.devSession) {
      this.devSession.stop();
    }

    this.devSession = new DevelopmentSession(
      this.projectRoot,
      // This URL will be used on external devices so the computer IP won't be relevant.
      this.isTargetingNative()
        ? this.getNativeRuntimeUrl()
        : this.getDevServerUrl({ hostType: 'localhost' })
    );

    await this.devSession.startAsync({
      runtime: this.isTargetingNative() ? 'native' : 'web',
    });
  }

  public isTargetingNative() {
    // Temporary hack while we implement multi-bundler dev server proxy.
    return true;
  }

  public isTargetingWeb() {
    return false;
  }

  /**
   * Sends a message over web sockets to any connected device,
   * does nothing when the dev server is not running.
   *
   * @param method name of the command. In RN projects `reload`, and `devMenu` are available. In Expo Go, `sendDevCommand` is available.
   * @param params
   */
  public broadcastMessage(
    method: 'reload' | 'devMenu' | 'sendDevCommand',
    params?: Record<string, any>
  ) {
    this.getInstance()?.messageSocket.broadcast(method, params);
  }

  /** Get the running dev server instance. */
  public getInstance() {
    return this.instance;
  }

  /** Stop the running dev server instance. */
  async stopAsync() {
    // Stop the dev session timer.
    this.devSession?.stop();

    // Stop ngrok if running.
    await this.ngrok?.stopAsync().catch((e) => {
      Log.error(`Error stopping ngrok:`);
      Log.exception(e);
    });

    return new Promise<void>((resolve, reject) => {
      // Close the server.
      if (this.instance?.server) {
        this.instance.server.close((error) => {
          this.instance = null;
          if (error) {
            reject(error);
          } else {
            resolve();
          }
        });
      } else {
        this.instance = null;
        resolve();
      }
    });
  }

  protected getUrlCreator(options: Partial<Pick<BundlerStartOptions, 'port' | 'location'>> = {}) {
    if (!this.urlCreator) {
      assert(options?.port, 'Dev server instance not found');
      this.urlCreator = new UrlCreator(options.location, {
        port: options.port,
        getTunnelUrl: this.getTunnelUrl.bind(this),
      });
    }
    return this.urlCreator;
  }

  public getNativeRuntimeUrl(opts: Partial<CreateURLOptions> = {}) {
    return this.isDevClient
      ? this.getUrlCreator().constructDevClientUrl(opts) ?? this.getDevServerUrl()
      : this.getUrlCreator().constructUrl({ ...opts, scheme: 'exp' });
  }

  /** Get the URL for the running instance of the dev server. */
  public getDevServerUrl(options: { hostType?: 'localhost' } = {}): string | null {
    const instance = this.getInstance();
    if (!instance?.location) {
      return null;
    }
    const { location } = instance;
    if (options.hostType === 'localhost') {
      return `${location.protocol}://localhost:${location.port}`;
    }
    return location.url ?? null;
  }

  /** Get the tunnel URL from ngrok. */
  public getTunnelUrl(): string | null {
    return this.ngrok?.getActiveUrl() ?? null;
  }

  /** Open the dev server in a runtime. */
  public async openPlatformAsync(
    launchTarget: keyof typeof PLATFORM_MANAGERS | 'desktop',
    resolver: BaseResolveDeviceProps<any> = {}
  ) {
    if (launchTarget === 'desktop') {
      const url = this.getDevServerUrl({ hostType: 'localhost' });
      await openBrowserAsync(url!);
      return { url };
    }

    const runtime = this.isTargetingNative() ? (this.isDevClient ? 'custom' : 'expo') : 'web';
    const manager = await this.getPlatformManagerAsync(launchTarget);
    return manager.openAsync({ runtime }, resolver);
  }

  /** Open the dev server in a runtime. */
  public async openCustomRuntimeAsync(
    launchTarget: keyof typeof PLATFORM_MANAGERS,
    launchProps: Partial<BaseOpenInCustomProps> = {},
    resolver: BaseResolveDeviceProps<any> = {}
  ) {
    const runtime = this.isTargetingNative() ? (this.isDevClient ? 'custom' : 'expo') : 'web';
    if (runtime !== 'custom') {
      throw new CommandError(
        `dev server cannot open custom runtimes either because it does not target native platforms or because it is not targetting dev clients. (target: ${runtime})`
      );
    }

    const manager = this.getPlatformManager(launchTarget);
    return manager.openAsync({ runtime: 'custom', props: launchProps }, resolver);
  }

  /** Should use the interstitial page for selecting which runtime to use. */
  protected shouldUseInterstitialPage(): boolean {
    return (
      env.EXPO_ENABLE_INTERSTITIAL_PAGE &&
      // Checks if dev client is installed.
      !!resolveFrom.silent(this.projectRoot, 'expo-dev-launcher')
    );
  }

  /** Get the URL for opening in Expo Go. */
  protected getExpoGoUrl(platform: keyof typeof PLATFORM_MANAGERS): string | null {
    if (this.shouldUseInterstitialPage()) {
      const loadingUrl =
        platform === 'emulator'
          ? this.urlCreator?.constructLoadingUrl({}, 'android')
          : this.urlCreator?.constructLoadingUrl({ hostType: 'localhost' }, 'ios');
      return loadingUrl ?? null;
    }

    return this.urlCreator?.constructUrl({ scheme: 'exp' }) ?? null;
  }

  protected async getPlatformManagerAsync(platform: keyof typeof PLATFORM_MANAGERS) {
    if (!this.platformManagers[platform]) {
      const Manager = PLATFORM_MANAGERS[platform]();
      const port = this.getInstance()?.location.port;
      if (!port || !this.urlCreator) {
        throw new CommandError(
          'DEV_SERVER',
          'Cannot interact with native platforms until dev server has started'
        );
      }
      this.platformManagers[platform] = new Manager(this.projectRoot, port, {
        getCustomRuntimeUrl: this.urlCreator.constructDevClientUrl.bind(this.urlCreator),
        getExpoGoUrl: this.getExpoGoUrl.bind(this, platform),
        getDevServerUrl: this.getDevServerUrl.bind(this, { hostType: 'localhost' }),
      });
    }
    return this.platformManagers[platform];
  }
}<|MERGE_RESOLUTION|>--- conflicted
+++ resolved
@@ -7,20 +7,15 @@
 import * as Log from '../../log';
 import { FileNotifier } from '../../utils/FileNotifier';
 import { env } from '../../utils/env';
-<<<<<<< HEAD
+import { CommandError } from '../../utils/errors';
 import {
   BaseOpenInCustomProps,
   BaseResolveDeviceProps,
   PlatformManager,
 } from '../platforms/PlatformManager';
-=======
-import { CommandError } from '../../utils/errors';
-import { BaseResolveDeviceProps, PlatformManager } from '../platforms/PlatformManager';
->>>>>>> a11a5f47
 import { AsyncNgrok } from './AsyncNgrok';
 import { DevelopmentSession } from './DevelopmentSession';
 import { CreateURLOptions, UrlCreator } from './UrlCreator';
-import { CommandError } from '../../utils/errors';
 
 export type ServerLike = {
   close(callback?: (err?: Error) => void): void;
@@ -361,7 +356,7 @@
       );
     }
 
-    const manager = this.getPlatformManager(launchTarget);
+    const manager = await this.getPlatformManagerAsync(launchTarget);
     return manager.openAsync({ runtime: 'custom', props: launchProps }, resolver);
   }
 
